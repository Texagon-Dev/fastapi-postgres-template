# FastAPI Postgres Template

This is a template project for a FastAPI application with a PostgreSQL database, pgAdmin for database management, and Traefik as a reverse proxy. All services are containerized using Docker.

## Features

- **FastAPI Backend**: High-performance API framework
- **PostgreSQL Database**: Robust relational database
- **Alembic Migrations**: Database versioning and migrations
- **Docker & Docker Compose**: Containerization for consistent environments
- **pgAdmin**: Database management UI
- **Traefik**: API Gateway and reverse proxy
- **Authentication**:
  - JWT Token-based authentication (Bearer tokens)
  - Cookie-based authentication with HTTP-only cookies
  - Refresh token functionality
  - Password reset functionality
- **Environment-based configuration**: Different settings for development, staging, and production

## Prerequisites

- **Local Development**:
  - Python 3.11 or higher
  - PostgreSQL installed locally or accessible
  - pip or another Python package manager

- **Docker Deployment**:
  - Docker and Docker Compose installed
  - A code editor (e.g., VS Code)
  - A terminal or command prompt

## Basic Configuration

1.  **Environment Variables**:
    This project uses a `.env` file for local development configuration. If it doesn't exist, run this command to create:

    ```python
    cp .env.example .env
    ```

    Ensure you set the following environment variables in your `.env` file:

```python
# Core settings
FRONTEND_URL='http://localhost:3000'
SECRET_KEY='your_32_char_strong_secret_key_here'
DEBUG=True
ENVIRONMENT='development'  # Options: development, staging, production

# Database settings
POSTGRES_USER="your_username"
POSTGRES_PASSWORD="your_password"
POSTGRES_DB_NAME="fastapi_db"

# Authentication
ALGORITHM='HS256'
ACCESS_TOKEN_EXPIRE_MINUTES=30  # Short-lived access tokens for security
REFRESH_TOKEN_EXPIRE_DAYS=7     # Longer-lived refresh tokens
```

## Local Installation and Setup

#### (Recommended uv)

1. **Install dependencies directly with uv**:

   ```bash
   # uv will make .venv automatically
   uv sync
   ```
2. **Install new dependencies with uv**:

   ```bash
   uv add dependency_name
   ```
3. **Run server**:

   ```bash
   uv run uvicorn app.main:app --reload
   ```
   OR if you have make available
   ```
   make start
   ```

#### (Not recommended)

1. **Create a virtual environment**:

   ```bash
   # Using standard venv
   python -m venv venv
   source venv/bin/activate  # On Windows: venv\Scripts\activate

   # OR using uv (faster)
   uv venv
   source .venv/bin/activate  # On Windows: .venv\Scripts\activate
   ```

2. **Install dependencies**:

   ```bash
   # Using pip
   pip install -r requirements.txt

   # OR using uv (faster)
   uv pip install -r requirements.txt
   ```


#### Set up the database:

   Create your PostgreSQL database and run migrations:

   ```bash
   # Make sure you've set the correct DATABASE_URL in your .env file
   alembic upgrade head
   ```
   OR if you have make available
   ```
   make alembic-upgrade
   ```

### Database Migrations Guide

This project uses Alembic for managing database schema migrations. Understanding the migration workflow is essential for all developers working on this project.

#### How Migrations Work

1. **Migration Tracking:**
   - Alembic maintains a version table (`alembic_version`) in your database
   - This table stores the current revision ID that has been applied
   - Each migration has a unique revision ID (e.g., `9ead825737b6`)

2. **Creating New Migrations:**

   When you modify SQLAlchemy models (e.g., add/change/remove columns), you need to create and apply migrations:

   ```bash
   # Generate a migration automatically by detecting model changes
   uv run alembic revision --autogenerate -m "Add new user table"

   # or with make
   make alembic-revision MSG="Add new user table"

   # Review the generated migration file in app/alembic/versions/
   # Make any necessary adjustments (e.g., adding default values for non-nullable columns)

   # Apply the migration
   uv run alembic upgrade head
   ```

3. **Common Migration Tasks:**

   ```bash
   # View current migration status
   uv run alembic current

   # View migration history
   uv run alembic history

   # Downgrade to a specific version
  uv run  alembic downgrade <revision_id>

   # Downgrade one version
   uv run alembic downgrade -1
   ```

4. **Important Considerations:**

   - **Adding Non-Nullable Columns:** When adding non-nullable columns to existing tables, you MUST provide a server_default value
   - **JSONB Columns:** Require the PostgreSQL dialect to be properly imported and used
   - **Data Migrations:** For complex data transformations, you may need to write custom Python in your migration scripts
   - **Testing Migrations:** Always test migrations in a development environment before applying to production

5. **Troubleshooting Migration Issues:**

   - If a migration fails, check the error message carefully - common issues include constraint violations or missing dependencies
   - If you need to reset a failed migration, you may need to modify the `alembic_version` table directly
   - When working with existing data, consider data integrity and constraints

4. **Run the application**:

   ```bash
   uv run uvicorn app.main:app --reload
   ```

   The API will be available at http://localhost:8000

## Docker Build and Run

To build and start all the services (FastAPI application, PostgreSQL database, pgAdmin, and Traefik):

```bash
docker compose up --build -d
```

*   `--build`: Forces Docker to rebuild the images if there are changes (e.g., in your `Dockerfile` or application code).
*   `-d`: Runs the containers in detached mode (in the background).

To stop the services:

```bash
docker compose down
```

To stop and remove volumes (useful for a clean restart, **will delete database data**):

```bash
docker compose down -v
```

To view logs for all services:
```bash
docker compose logs -f
```
To view logs for a specific service (e.g., `fastapi`):
```bash
docker compose logs -f fastapi
```

## Accessing Services

Once the containers are running:

*   **Backend API (FastAPI)**:
    *   Via Traefik: `http://api.localhost`
    *   Directly (if Traefik is not used or for direct port access): `http://localhost:8000`
    *   API Docs (Swagger UI): `http://api.localhost/docs` or `http://localhost:8000/docs`
    *   Alternative API Docs (ReDoc): `http://api.localhost/redoc` or `http://localhost:8000/redoc`

*   **pgAdmin (Database Management)**:
    *   Via Traefik: `http://pgadmin.localhost`
    *   Directly: `http://localhost:9000`
    *   **Login Credentials** (defined in `docker-compose.yml`):
        *   Email: `admin@admin.com`
        *   Password: `admin`

*   **Traefik Dashboard** (for inspecting routes and services):
    *   `http://localhost:8080`

## Authentication

This application supports two authentication methods:

### 1. Bearer Token Authentication (Standard OAuth2)

- **Login**: Send a POST request to `/api/auth/token` with username/password to get an access token
- **Usage**: Include the token in the Authorization header: `Authorization: Bearer <your_token>`
- **API Docs**: Works with Swagger UI's "Authorize" button

### 2. Cookie-Based Authentication

- **Login**: Send a POST request to `/api/auth/login` with username/password
- **Security**: Tokens are stored in HTTP-only cookies for protection against XSS attacks
- **Refresh**: When the access token expires, use `/api/auth/refresh` to get a new one
- **Logout**: Send a POST request to `/api/auth/logout` to clear authentication cookies

### Environment-Based Security

Cookie security settings are automatically configured based on the `ENVIRONMENT` variable:

- **Development**: Less restrictive settings (HTTP allowed, lax same-site policy)
- **Staging**: HTTPS required, lax same-site policy
- **Production**: HTTPS required, strict same-site policy

## pgAdmin: Connecting to the PostgreSQL Database

After logging into pgAdmin, you'll need to register your PostgreSQL server (the `db` service from `docker-compose.yml`):

1.  In the pgAdmin browser tree (left panel), right-click on **Servers**.
2.  Select **Register** -> **Server...**.
3.  In the **General** tab:
    *   **Name**: Enter a descriptive name for your server (e.g., `Local Docker DB`, `fastapi_db_service`).
4.  Switch to the **Connection** tab:
    *   **Host name/address**: `db` (This is the service name of your PostgreSQL container in `docker-compose.yml`).
    *   **Port**: `5432` (Default PostgreSQL port).
    *   **Maintenance database**: `fastapi_db` (This is the `POSTGRES_DB` value from your `db` service environment).
    *   **Username**: `texagon` (This is the `POSTGRES_USER` value).
    *   **Password**: `password` (This is the `POSTGRES_PASSWORD` value).
    *   You can leave other settings as default or adjust as needed.
5.  Click **Save**.

Your database server should now appear in the list, and you can browse its contents, run queries, etc.


## Use of Pagination
```python
#service.py
from app.utils.pagination import paginator
@paginator(UserSchema)
async def get_users_service(
    db: Session,
    current_user: CurrentUser,
    start_date: date = None,
    end_date: date = None,
    page: int = 1,
    page_size: int = 10,
):
    query = db.query(UserModel)
    if start_date:
        query = query.filter(UserModel.created_at >= start_date)
    if end_date:
        query = query.filter(UserModel.created_at <= end_date)
    return query


#router.py
from .service import users_service
from app.schema.pagination import PaginationResponseSchema

@router.get(
    "/users",
    response_model=PaginationResponseSchema[UserSchema],
    status_code=status.HTTP_200_OK,
)
async def get_users(
    request: Request,
    current_user: CurrentUser,
    db_session: DbSession,
    start_date: date = None,
    end_date: date = None,
    page: int = 1,
    per_page: int = 10,
):
    users = await get_users_service(
        db_session, current_user, start_date, end_date, page, per_page
    )
    return users

```

## Pre-commit Hooks
This project uses pre-commit to automatically check and format code before each commit.
Pre-commit hooks help enforce code style, catch errors early, and keep your codebase clean.

### Install the hooks
 ```
uv run pre-commit install
 ```
### Update the hooks
 ```
uv run pre-commit autoupdate
 ```
### Run all hooks manually (recommended before your first commit):
```
uv run pre-commit run --all-files
```
### What gets checked?
    Code formatting: black, autopep8, isort
    Linting: flake8, bandit, autoflake
    YAML and whitespace checks
    Security checks: bandit
### Troubleshooting
If you add new hooks or update .pre-commit-config.yaml, run:
```
uv run pre-commit install
uv run pre-commit autoupdate
```
To clear the pre-commit cache (if you see strange errors):
```
uv run pre-commit clean
```

<<<<<<< HEAD
### Lint, Format & Start (Development)

This repo includes Make targets to run linting, formatting, and start the dev server. You can use the Makefile targets or run the underlying commands directly with `uv`.

- Run linter (ruff):
```bash
make lint
# or
uv run ruff check ./app
```

- Format code (ruff):
```bash
make format
# or
uv run ruff format ./app
```

- Start development server (uvicorn with auto-reload):
```bash
make start
# or
uv run uvicorn app.main:app --reload
```

Notes:
- `uv` will create/manage the virtual environment for you if you use it.
- If you don't have `make` available, use the `uv run ...` commands shown above.
- Run `pre-commit run --all-files` to apply all pre-commit checks and auto-fixes before committing.

=======
## Cache Management
```python
from app.utils.cache import cache_response, invalidate_cache_key


@router.get("/items")
@cache_response(ttl=15, key="items") #ttl is time to live in seconds
async def get_items():
    items = await fetch_items_from_db()  # Replace with actual DB fetch logic
    return items

# invalidate cache for items
@router.post("/add-items")
async def add_item(item):
    item = await add_item_to_db(item)  # Replace with actual DB insert logic
    # Invalidate the cache for items
    await invalidate_cache_key("items")
    return {"message": "Items added to cache"}

```

>>>>>>> 5cf4ebc7


## Project Structure (Brief Overview)

```
.
├── app/                  # Main application code
│   ├── api/              # API endpoints (routers)
│   ├── commands/         # Custom management commands (e.g., create_admin.py)
│   ├── models/           # SQLAlchemy database models
│   ├── schemas/          # Pydantic schemas for data validation and serialization
│   ├── services/         # Business logic services
│   ├── utils/            # Utility functions (e.g., database connection, security)
│   └── main.py           # FastAPI application entry point
├── alembic/              # Alembic database migration scripts
├── tests/                # Unit and integration tests
├── .env                  # Local environment variables (create this file)
├── .gitignore
├── alembic.ini           # Alembic configuration
├── docker-compose.yml    # Docker Compose configuration
├── Dockerfile            # Dockerfile for the FastAPI application
├── entrypoint.sh         # Entrypoint script for the FastAPI container
├── init.sql              # SQL script for initial database setup (e.g., creating roles)
├── pyproject.toml        # Project metadata and dependencies (using Poetry/uv)
├── README.md             # This file
└── uv.lock               # Lock file for dependencies managed by uv
```

## Troubleshooting

### Common Issues

1. **Database Connection Errors**:
   - Check if PostgreSQL is running
   - Verify your DATABASE_URL in the .env file
   - Ensure your PostgreSQL user has proper permissions

2. **Authentication Issues**:
   - Make sure SECRET_KEY is set correctly
   - Check that COOKIE_SECURE is False in development if not using HTTPS

3. **Alembic Migration Errors**:
   - Run `alembic revision --autogenerate -m "message"` to create a new migration
   - Check your database models for any issues


### Getting Help

If you encounter issues not covered here, please check the FastAPI documentation or create an issue in the repository.

Happy coding!<|MERGE_RESOLUTION|>--- conflicted
+++ resolved
@@ -362,7 +362,6 @@
 uv run pre-commit clean
 ```
 
-<<<<<<< HEAD
 ### Lint, Format & Start (Development)
 
 This repo includes Make targets to run linting, formatting, and start the dev server. You can use the Makefile targets or run the underlying commands directly with `uv`.
@@ -393,7 +392,7 @@
 - If you don't have `make` available, use the `uv run ...` commands shown above.
 - Run `pre-commit run --all-files` to apply all pre-commit checks and auto-fixes before committing.
 
-=======
+
 ## Cache Management
 ```python
 from app.utils.cache import cache_response, invalidate_cache_key
@@ -414,8 +413,6 @@
     return {"message": "Items added to cache"}
 
 ```
-
->>>>>>> 5cf4ebc7
 
 
 ## Project Structure (Brief Overview)
